--- conflicted
+++ resolved
@@ -76,7 +76,6 @@
       with:
         python-version: ${{ matrix.python-version }}
 
-<<<<<<< HEAD
     - name: Template functionality test
       run: |
         echo "🧪 Testing template functionality on Python ${{ matrix.python-version }}"
@@ -104,27 +103,6 @@
         fi
         
         echo "🎉 Template functionality test passed!"
-=======
-    - name: Install uv
-      uses: astral-sh/setup-uv@v6
-      with:
-        enable-cache: true
-
-    - name: Install dependencies
-      run: |
-        uv sync --extra dev
-
-    - name: Run tests
-      run: |
-        uv run pytest --cov={{PROJECT_NAME}} --cov-report=xml --cov-report=term-missing
-
-    - name: Upload coverage to Codecov
-      uses: codecov/codecov-action@v5
-      if: matrix.python-version == '3.11' && matrix.os == 'ubuntu-latest'
-      with:
-        file: ./coverage.xml
-        fail_ci_if_error: false
->>>>>>> d386eade
 
   lint:
     name: Lint and Format
@@ -259,21 +237,7 @@
     - name: Checkout code
       uses: actions/checkout@v4
 
-<<<<<<< HEAD
     - name: Validate notebook templates
-=======
-    - name: Set up Python
-      uses: actions/setup-python@v5
-      with:
-        python-version: "3.11"
-
-    - name: Install uv
-      uses: astral-sh/setup-uv@v6
-      with:
-        enable-cache: true
-
-    - name: Install dependencies
->>>>>>> d386eade
       run: |
         echo "📓 Validating notebook templates..."
         
@@ -302,31 +266,7 @@
     - name: Checkout code
       uses: actions/checkout@v4
 
-<<<<<<< HEAD
     - name: Validate documentation
-=======
-    - name: Set up Python
-      uses: actions/setup-python@v5
-      with:
-        python-version: "3.11"
-
-    - name: Install uv
-      uses: astral-sh/setup-uv@v6
-      with:
-        enable-cache: true
-
-    - name: Build package
-      run: |
-        uv build
-
-    - name: Upload build artifacts
-      uses: actions/upload-artifact@v4
-      with:
-        name: dist
-        path: dist/
-
-    - name: Test package installation
->>>>>>> d386eade
       run: |
         echo "📚 Validating template documentation..."
         
